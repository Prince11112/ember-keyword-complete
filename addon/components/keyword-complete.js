--- conflicted
+++ resolved
@@ -1,45 +1,21 @@
 import Ember from 'ember';
 import layout from '../templates/components/keyword-complete';
 
-<<<<<<< HEAD
-const { observer, computed, run, assert, K, $ } = Ember;
-
-const REGEX_WHITESPACE = /[\s\t]/,
-    REGEX_KEYWORDS = /[0-9a-zA-Z_\.]/,
-    KEYS = {
-        BACKSPACE: 8,
-        TAB: 9,
-        ENTER: 13,
-        SHIFT: 16,
-        ESC: 27,
-        ARROW_LEFT: 37,
-        ARROW_UP: 38,
-        ARROW_RIGHT: 39,
-        ARROW_DOWN: 40
-    };
-=======
-const {
-  observer,
-  computed,
-  run,
-  assert,
-  $
-} = Ember;
+const {observer, computed, run, assert, $} = Ember;
 
 const REGEX_WHITESPACE = /[\s\t]/;
-const REGEX_KEYWORDS = /[0-9a-zA-Z_\.]/;
-const KEYS = {
-  BACKSPACE: 8,
-  TAB: 9,
-  ENTER: 13,
-  SHIFT: 16,
-  ESC: 27,
-  ARROW_LEFT: 37,
-  ARROW_UP: 38,
-  ARROW_RIGHT: 39,
-  ARROW_DOWN: 40
-};
->>>>>>> 5e97cf4f
+ const REGEX_KEYWORDS = /[0-9a-zA-Z_\.]/;
+ const KEYS = {
+    BACKSPACE: 8,
+    TAB: 9,
+    ENTER: 13,
+    SHIFT: 16,
+    ESC: 27,
+    ARROW_LEFT: 37,
+    ARROW_UP: 38,
+    ARROW_RIGHT: 39,
+    ARROW_DOWN: 40
+  };
 
 /**
  * Function to set the caret position for a given element.
@@ -112,7 +88,6 @@
    *     }
    *  }
    * });
-<<<<<<< HEAD
      */
     dataSources: {},
 
@@ -150,9 +125,12 @@
     keywordRegex: REGEX_KEYWORDS,
     currentSourceKey: null,
 
-    _keyPressHandler: K,
-    _keyDownHandler: K,
-    _tooltipCloseHandler: K,
+    _keyPressHandler() {
+  },
+    _keyDownHandler() {
+  },
+    _tooltipCloseHandler() {
+  },
     _loadSuggestionsId: -1,
     shouldShowTypingState: false,
     showTypingState: false,
@@ -160,19 +138,19 @@
     errors: [],
     enabled: true,
 
-    /**
-     * Computed property that represents the current keyword suggestion query.
-     * @property filterQuery
-     * @type String
-     * @default ''
-     * @example '@embe'
-     * @private
-     */
-    filterQuery: computed('text', 'caretStart', 'caretEnd', function () {
-        let query = '',
-            text = this.get('text') || '',
-            start = this.get('caretStart'),
-            end = this.get('caretEnd');
+  /**
+   * Computed property that represents the current keyword suggestion query.
+   * @property filterQuery
+   * @type String
+   * @default ''
+   * @example '@embe'
+   * @private
+   */
+  filterQuery: computed('text', 'caretStart', 'caretEnd', function () {
+    let query = '';
+    const text = this.get('text') || '';
+    const start = this.get('caretStart');
+    const end = this.get('caretEnd');
 
         if (start !== null) {
             if (end !== null) {
@@ -228,7 +206,7 @@
         });
     },
 
-    debouceThis: observer('filterQuery', 'currentSourceKey', function () {
+  debouceThis: observer('filterQuery', 'currentSourceKey', function () {
         const filterQuery = this.get('filterQuery');
         const timeout = this.get('loadDebounceInterval');
         const currentSourceKey = this.get('currentSourceKey')
@@ -247,162 +225,56 @@
         Ember.run.debounce(this, this.updateSuggestions, timeout || 300);
     }),
 
-    updateSuggestions: function () {
-        let filterQuery = this.get('filterQuery'),
-            currentSourceKey = this.get('currentSourceKey');
-=======
-   */
-  dataSources: {},
-
-  /**
-   * Autocompletion target text (usually same value as the target value).
-   * @property text
-   * @type String
-   * @default ''
-   * @public
-   */
-  text: '',
-
-  /**
-   * Target element selector (Should select an input or textarea).
-   * @property target
-   * @type String
-   * @default ''
-   * @example '#message-textarea'
-   * @public
-   */
-  target: '',
-
-  // layout fields
-  layout: layout,
-  classNames: ['auto-complete'],
-
-  // private values (shouldn't be changed externally)
-  caretPosition: 0,
-  caretStart: null,
-  caretEnd: null,
-  selectionIdx: -1,
-
-  suggestions: [],
-  keywordRegex: REGEX_KEYWORDS,
-  currentSourceKey: null,
-
-  _keyPressHandler() {
-  },
-  _keyDownHandler() {
-  },
-  _tooltipCloseHandler() {
-  },
-  _loadSuggestionsId: -1,
-
-  /**
-   * Computed property that represents the current keyword suggestion query.
-   * @property filterQuery
-   * @type String
-   * @default ''
-   * @example '@embe'
-   * @private
-   */
-  filterQuery: computed('text', 'caretStart', 'caretEnd', function () {
-    let query = '';
-    const text = this.get('text');
-    const start = this.get('caretStart');
-    const end = this.get('caretEnd');
-
-    if (start !== null) {
-      if (end !== null) {
-        query = text.substring(start, end);
-      } else {
-        query = text.substring(start, this.get('caretPosition'));
-      }
-    }
-    return query;
-  }),
-
-  /**
-   * Component name for the currently active datasource
-   * @type String
-   * @property keyItemComponent
-   * @public
-   */
-  keyItemComponent: computed('currentSourceKey', function () {
-    let currentSourceKey = this.get('currentSourceKey');
-    return currentSourceKey ? this.get('dataSources')[currentSourceKey].component : undefined;
-  }),
-
-  keyItemClassName: computed('currentSourceKey', function () {
-    let currentSourceKey = this.get('currentSourceKey');
-    return currentSourceKey ? this.get('dataSources')[currentSourceKey].itemClassName : undefined;
-  }),
-
-  /**
-   * Function to trigger suggestion loading by passing a filter query and the current source key
-   * @param {String} filterQuery
-   * @param {String} currentSourceKey
-   * @example
-   * component.setSuggestions('ember', '@');
-   */
-  setSuggestions(filterQuery, currentSourceKey) {
-    let loadSuggestionsId = this.get('_loadSuggestionsId') + 1;
-    this.set('_loadSuggestionsId', loadSuggestionsId);
-    this.get('dataSources')[currentSourceKey].loadSuggestions(filterQuery).then(data => {
-      if (this.get('_loadSuggestionsId') === loadSuggestionsId) {
-        this.set('suggestions', data);
-        this.set('selectionIdx', 0);
-      } // else ignore because newer load promise already started
-    });
-  },
-
-  updateSuggestions: observer('filterQuery', 'currentSourceKey', function () {
+    updateSuggestions:function () {
     const filterQuery = this.get('filterQuery');
-    const currentSourceKey = this.get('currentSourceKey');
-
-    if (currentSourceKey && filterQuery.length > this.get('currentMinQueryLength')) {
-      // TODO: lodash debounce trailing + leading
-      this.setSuggestions(filterQuery, currentSourceKey);
-    }
-  }),
-
-  /**
-   * Computed property that represents whether the completion suggestion tooltip should be visible
-   * @property tooltipVisible
-   * @type boolean
-   * @default false
-   * @private
-   */
-  tooltipVisible: computed('filterQuery.length', 'currentMinQueryLength', 'suggestions.length', function () {
-    return (
-      this.get('filterQuery.length') > this.get('currentMinQueryLength') &&
-      this.get('suggestions.length') > 0
-    );
-  }),
-
-  currentMinQueryLength: computed('minQueryLength', 'currentSourceKey', function () {
-    const currentSourceKey = this.get('currentSourceKey');
-    let minQueryLength = this.get('minQueryLength');
-
-    if (currentSourceKey && this.get('dataSources')[currentSourceKey]) {
-      const ds = this.get('dataSources')[currentSourceKey];
-      minQueryLength = ds.hasOwnProperty('minQueryLength') ? ds.minQueryLength : minQueryLength;
-    }
-
-    return minQueryLength;
-  }),
-
-  /**
-   * Function to close the completion suggestion tooltip
-   * @property tooltipVisible
-   * @type Function
-   * @public
-   * @returns {void}
-   */
-  closeTooltip(){
-    this.get('suggestions').splice(0, this.get('suggestions.length'));
-    this.set('selectionIdx', -1);
-    this.set('currentSourceKey', null);
-    this.set('caretStart', null);
-    this.set('caretEnd', null);
-  },
+     const currentSourceKey = this.get('currentSourceKey');
+
+        this.set('showTypingState', false);
+        if (currentSourceKey && filterQuery.length > this.get('currentMinQueryLength')) {
+            this.setSuggestions(filterQuery, currentSourceKey);
+        }
+    },
+
+    /**
+     * Computed property that represents whether the completion suggestion tooltip should be visible
+     * @property tooltipVisible
+     * @type boolean
+     * @default false
+     * @private
+     */
+    tooltipVisible: computed('filterQuery.length', 'currentMinQueryLength', 'suggestions.length', 'showTypingState', 'isLoadingSuggestions', function () {
+        return (
+            (this.get('filterQuery.length') > this.get('currentMinQueryLength') && this.get('suggestions.length') > 0) || this.get('showTypingState') || this.get('isLoadingSuggestions') || this.get('errors.length') > 0
+        );
+    }),
+
+    currentMinQueryLength: computed('minQueryLength', 'currentSourceKey', function () {
+        const currentSourceKey = this.get('currentSourceKey');
+        let minQueryLength = this.get('minQueryLength');
+
+        if (currentSourceKey && this.get('dataSources')[currentSourceKey]) {
+            const ds = this.get('dataSources')[currentSourceKey];
+            minQueryLength = ds.hasOwnProperty('minQueryLength') ? ds.minQueryLength : minQueryLength;
+        }
+
+        return minQueryLength;
+    }),
+
+    /**
+     * Function to close the completion suggestion tooltip
+     * @property tooltipVisible
+     * @type Function
+     * @public
+     * @returns {void}
+     */
+    closeTooltip(){
+        this.get('suggestions').splice(0, this.get('suggestions.length'));
+        this.set('selectionIdx', -1);
+        this.set('currentSourceKey', null);
+        this.set('caretStart', null);
+        this.set('caretEnd', null);
+        this.sendAction('onClose');
+    },
 
   /**
    * Function that is called to select a datasource item
@@ -411,52 +283,52 @@
    */
   applySelection(selectedItem){
     let start = this.get('caretStart');
-    const caretPosition = this.get('caretPosition');
-    const text = this.get('text');
-    const filterQuery = this.get('filterQuery');
-    const selectionString = this.get('dataSources')[this.get('currentSourceKey')]
-      .extractDataString(selectedItem);
-
-    if (start === null) {
-      start = caretPosition;
-    }
+     const caretPosition = this.get('caretPosition');
+     const text = this.get('text');
+     const filterQuery = this.get('filterQuery');
+     const selectionString = this.get('dataSources')[this.get('currentSourceKey')]
+        .extractDataString(selectedItem);
+
+        if (start === null) {
+            start = caretPosition;
+        }
 
     const before = text.substring(0, start);
-    const after = text.substring(start + filterQuery.length);
-
-    this.set('text', `${before}${selectionString}${after}`);
-    this.closeTooltip();
-
-    run.scheduleOnce('afterRender', this, () => {
-      setCaretPosition(this.get('input'), start + selectionString.length);
-    });
-  },
-
-  willDestroyElement: function () {
-    this._super(...arguments);
-
-    this.get('$input')
-      .off('keypress', this.get('_keyPressHandler'))
-      .off('keydown', this.get('_keyDownHandler'));
-
-    $(document)
-      .off('click', this.get('_tooltipCloseHandler'));
-  },
-
-  /**
-   * Function called on document 'click'. Used to close the completion tooltip.
-   * @param {jQuery.Event} ev
-   * @public
-   */
-  documentClickHandler(ev) {
-    let $tooltip = this.get('$tooltip');
-    if (
-      this.get('tooltipVisible') && !$tooltip.is(ev.target) &&
-      $tooltip.has(ev.target).length === 0
-    ) {
-      this.closeTooltip();
-    }
-  },
+     const after = text.substring(start + filterQuery.length);
+
+        this.set('text', `${before}${selectionString}${after}`);
+        this.closeTooltip();
+
+        run.scheduleOnce('afterRender', this, () => {
+            setCaretPosition(this.get('input'), start + selectionString.length);
+        });
+    },
+
+    willDestroyElement: function () {
+        this._super(...arguments);
+
+        this.get('$input')
+            .off('keypress', this.get('_keyPressHandler'))
+            .off('keydown', this.get('_keyDownHandler'));
+
+        $(document)
+            .off('click', this.get('_tooltipCloseHandler'));
+    },
+
+    /**
+     * Function called on document 'click'. Used to close the completion tooltip.
+     * @param {jQuery.Event} ev
+     * @public
+     */
+    documentClickHandler(ev) {
+        let $tooltip = this.get('$tooltip');
+        if (
+            this.get('tooltipVisible') && !$tooltip.is(ev.target) &&
+            $tooltip.has(ev.target).length === 0
+        ) {
+            this.closeTooltip();
+        }
+    },
 
   /**
    * Function called on target 'keypress'. Used to detect the start of a keyword completion.
@@ -465,6 +337,10 @@
    * @public
    */
   keyPressHandler(ev) {
+    if (!this.get('enabled')) {
+      return;
+    }
+
     const sources = this.get('dataSources');
     const input = this.get('input');
     const $input = this.get('$input');
@@ -473,25 +349,28 @@
     const prevChar = text.charAt(caretPosition - 1);
     const currentChar = String.fromCharCode(ev.which || ev.keyCode);
 
-    if (sources.hasOwnProperty(currentChar)) {
-      // start of keyword autocomplete
-      if (!prevChar || REGEX_WHITESPACE.test(prevChar)) {
-        this.set('currentSourceKey', currentChar);
-        this.set('caretStart', caretPosition);
-        this.set('caretEnd', null);
-        this.get('suggestions').splice(0, this.get('suggestions.length'));
-        this.set('selectionIdx', 0);
-      }
-    } else if (this.get('caretStart') !== null) {
-      if (REGEX_WHITESPACE.test(currentChar)) {
-        // ended because of whitespace
-        this.closeTooltip();
-      } else {
-        this.set('caretEnd', null);
-      }
-    }
-    this.set('caretPosition', caretPosition + 1);
-  },
+        if (sources.hasOwnProperty(currentChar)) {
+            // start of keyword autocomplete
+
+            if (!prevChar || REGEX_WHITESPACE.test(prevChar)) {
+                this.set('currentSourceKey', currentChar);
+                this.set('caretStart', caretPosition);
+                this.set('caretEnd', null);
+                this.get('suggestions').splice(0, this.get('suggestions.length'));
+                this.set('selectionIdx', 0);
+                this.set('errors', []);
+            }
+        } else if (this.get('caretStart') !== null) {
+            if (breakOnSpaces && REGEX_WHITESPACE.test(currentChar)) {
+                // ended because of whitespace
+                this.closeTooltip();
+            }
+            else {
+                this.set('caretEnd', null);
+            }
+        }
+        this.set('caretPosition', caretPosition + 1);
+    },
 
   /**
    * Function called on target 'keydown'. Used to handle "special" key presses.
@@ -500,292 +379,34 @@
    * @public
    */
   keyDownHandler(ev) {
+    if (!this.get('enabled')) {
+      return;
+    }
+
     const input = this.get('input');
     const sources = this.get('dataSources');
     const keyCode = ev.which || ev.keyCode;
 
-    let visible = this.get('tooltipVisible');
-    if (ev.ctrlKey || ev.altKey || ev.metaKey || ev.shiftKey || keyCode === KEYS.SHIFT) {
-      return;
-    }
-
-    if (keyCode === KEYS.ESC) {
-      this.closeTooltip();
-      return;
-    }
->>>>>>> 5e97cf4f
-
-        this.set('showTypingState', false);
-        if (currentSourceKey && filterQuery.length > this.get('currentMinQueryLength')) {
-            this.setSuggestions(filterQuery, currentSourceKey);
-        }
-    },
-
-    /**
-     * Computed property that represents whether the completion suggestion tooltip should be visible
-     * @property tooltipVisible
-     * @type boolean
-     * @default false
-     * @private
-     */
-    tooltipVisible: computed('filterQuery.length', 'currentMinQueryLength', 'suggestions.length', 'showTypingState', 'isLoadingSuggestions', function () {
-        return !!(
-            (this.get('filterQuery.length') > this.get('currentMinQueryLength') && this.get('suggestions.length') > 0) || this.get('showTypingState') || this.get('isLoadingSuggestions') || this.get('errors.length') > 0
-        );
-    }),
-
-    currentMinQueryLength: computed('minQueryLength', 'currentSourceKey', function () {
-        const currentSourceKey = this.get('currentSourceKey');
-        let minQueryLength = this.get('minQueryLength');
-
-        if (currentSourceKey && this.get('dataSources')[currentSourceKey]) {
-            const ds = this.get('dataSources')[currentSourceKey];
-            minQueryLength = ds.hasOwnProperty('minQueryLength') ? ds.minQueryLength : minQueryLength;
-        }
-
-<<<<<<< HEAD
-        return minQueryLength;
-    }),
-
-    /**
-     * Function to close the completion suggestion tooltip
-     * @property tooltipVisible
-     * @type Function
-     * @public
-     * @returns {void}
-     */
-    closeTooltip(){
-        this.get('suggestions').splice(0, this.get('suggestions.length'));
-        this.set('selectionIdx', -1);
-        this.set('currentSourceKey', null);
-        this.set('caretStart', null);
-        this.set('caretEnd', null);
-        this.sendAction('onClose');
-    },
-
-    /**
-     * Function that is called to select a datasource item
-     * @param {*} selectedItem
-     * @public
-     */
-    applySelection(selectedItem){
-        let start = this.get('caretStart'),
-            caretPosition = this.get('caretPosition'),
-            text = this.get('text'),
-            filterQuery = this.get('filterQuery'),
-            selectionString = this.get('dataSources')[this.get('currentSourceKey')]
-                .extractDataString(selectedItem);
-
-        if (start === null) {
-            start = caretPosition;
-=======
+        let visible = this.get('tooltipVisible');
+        if (ev.ctrlKey || ev.altKey || ev.metaKey || ev.shiftKey || keyCode === KEYS.SHIFT) {
+            return;
+        }
+
+        if (keyCode === KEYS.ESC) {
+            this.closeTooltip();
+            return;
+        }
+
+        if (this.get('caretPosition') < this.get('caretStart')) {
+            this.closeTooltip();
+            return;
+        }
+
     if (this.get('caretStart') === null && keyCode === KEYS.BACKSPACE) {
       // see if the previous keyword could be an autocomplete keyword
       let position = getCaretPosition(input) - 1;
-      let prevChar = '';
-      let prevCharOk = true;
-
-      this.set('caretPosition', position);
-
-      while (prevCharOk && position >= 0) {
-        position -= 1;
-        prevChar = input.value[position];
-
-        if (sources.hasOwnProperty(prevChar)) {
-          this.set('currentSourceKey', prevChar);
-          prevChar = input.value[position - 1];
-          if (!prevChar || REGEX_WHITESPACE.test(prevChar)) {
-            this.set('caretStart', position);
-            break;
-          }
->>>>>>> 5e97cf4f
-        }
-
-        let before = text.substring(0, start),
-            after = text.substring(start + filterQuery.length);
-
-<<<<<<< HEAD
-        this.set('text', `${before}${selectionString}${after}`);
-        this.closeTooltip();
-
-        run.scheduleOnce('afterRender', this, () => {
-            setCaretPosition(this.get('input'), start + selectionString.length);
-        });
-    },
-
-    willDestroyElement: function () {
-        this._super(...arguments);
-
-        this.get('$input')
-            .off('keypress', this.get('_keyPressHandler'))
-            .off('keydown', this.get('_keyDownHandler'));
-
-        $(document)
-            .off('click', this.get('_tooltipCloseHandler'));
-    },
-
-    /**
-     * Function called on document 'click'. Used to close the completion tooltip.
-     * @param {jQuery.Event} ev
-     * @public
-     */
-    documentClickHandler(ev) {
-        let $tooltip = this.get('$tooltip');
-        if (
-            this.get('tooltipVisible') && !$tooltip.is(ev.target) &&
-            $tooltip.has(ev.target).length === 0
-        ) {
-            this.closeTooltip();
-        }
-    },
-
-    /**
-     * Function called on target 'keypress'. Used to detect the start of a keyword completion.
-     * @param {jQuery.Event} ev
-     * @returns {void}
-     * @public
-     */
-    keyPressHandler(ev) {
-        if (!this.get('enabled')) {
-            return;
-=======
-    let selectionIdx = this.get('selectionIdx');
-    switch (keyCode) {
-      case KEYS.ENTER:
-      case KEYS.TAB: {
-        if (visible && selectionIdx > -1) {
-          this.applySelection(this.get('suggestions')[selectionIdx]);
-        } else {
-          return true;
-        }
-        ev.stopImmediatePropagation();
-        return false;
-      }
-      case KEYS.ARROW_UP: {
-        if (!visible) {
-          return;
-        }
-        if (selectionIdx - 1 > -1) {
-          this.decrementProperty('selectionIdx');
-        } else {
-          this.set('selectionIdx', this.get('suggestions.length') - 1);
-        }
-        return false;
-      }
-      case KEYS.ARROW_DOWN: {
-        if (!visible) {
-          return;
-        }
-        if (selectionIdx + 1 < this.get('suggestions.length')) {
-          this.incrementProperty('selectionIdx');
-        } else {
-          // next round
-          this.set('selectionIdx', 0);
-        }
-        return false;
-      }
-      case KEYS.BACKSPACE: {
-        const caretPosition = getCaretPosition(input) - 1;
-        const prevChar = input.value[caretPosition - 1];
-        this.set('caretPosition', caretPosition);
-        this.set('selectionIdx', 0);
-
-        if (REGEX_WHITESPACE.test(prevChar)) {
-          this.set('caretStart', null);
-          this.set('caretEnd', null);
->>>>>>> 5e97cf4f
-        }
-
-        let sources = this.get('dataSources'),
-            input = this.get('input'),
-            $input = this.get('$input'),
-            caretPosition = getCaretPosition(input),
-            breakOnSpaces = this.get('breakOnSpaces'),
-            text = $input.val(),
-            prevChar = text.charAt(caretPosition - 1),
-            currentChar = String.fromCharCode(ev.which);
-
-        if (sources.hasOwnProperty(currentChar)) {
-            // start of keyword autocomplete
-
-            if (!prevChar || REGEX_WHITESPACE.test(prevChar)) {
-                this.set('currentSourceKey', currentChar);
-                this.set('caretStart', caretPosition);
-                this.set('caretEnd', null);
-                this.get('suggestions').splice(0, this.get('suggestions.length'));
-                this.set('selectionIdx', 0);
-                this.set('errors', []);
-            }
-        } else if (this.get('caretStart') !== null) {
-            if (breakOnSpaces && REGEX_WHITESPACE.test(currentChar)) {
-                // ended because of whitespace
-                this.closeTooltip();
-            }
-            else {
-                this.set('caretEnd', null);
-            }
-        }
-        this.set('caretPosition', caretPosition + 1);
-    },
-
-    /**
-     * Function called on target 'keydown'. Used to handle "special" key presses.
-     * @param {jQuery.Event} ev
-     * @returns {boolean|undefined}
-     * @public
-     */
-    keyDownHandler(ev) {
-        if (!this.get('enabled')) {
-            return;
-        }
-<<<<<<< HEAD
-=======
-        break;
-      }
-    }
-  },
->>>>>>> 5e97cf4f
-
-        let input = this.get('input'),
-            sources = this.get('dataSources');
-
-<<<<<<< HEAD
-        let visible = this.get('tooltipVisible');
-        if (ev.ctrlKey || ev.altKey || ev.metaKey || ev.shiftKey || ev.which === KEYS.SHIFT) {
-            return;
-        }
-=======
-    const target = this.get('target');
-    let $tooltip;
-    let $input;
-    let input;
-
-    assert('keyword-complete needs a valid target element', target.length);
-
-    $input = this.$(target);
-    input = $input[0];
-    $tooltip = this.$(`#${this.get('elementId')}-tooltip`);
-
-    this.set('$tooltip', $tooltip);
-    this.set('$input', $input);
-    this.set('input', input);
->>>>>>> 5e97cf4f
-
-        if (ev.which === KEYS.ESC) {
-            this.closeTooltip();
-            return;
-        }
-
-        if (this.get('caretPosition') < this.get('caretStart')) {
-            this.closeTooltip();
-            return;
-        }
-
-        if (this.get('caretStart') === null && ev.which === KEYS.BACKSPACE) {
-            // see if the previous keyword could be an autocomplete keyword
-            let position = getCaretPosition(input) - 1,
-                prevChar = '',
-                prevCharOk = true;
+       let prevChar = '';
+       let prevCharOk = true;
 
             this.set('caretPosition', position);
 
@@ -806,43 +427,43 @@
             }
         }
 
-        let selectionIdx = this.get('selectionIdx');
-        switch (ev.which) {
-            case KEYS.ENTER:
-            case KEYS.TAB:
-                if (visible && selectionIdx > -1) {
-                    this.applySelection(this.get('suggestions')[selectionIdx]);
-                } else {
-                    return true;
-                }
-                ev.stopImmediatePropagation();
-                return false;
-            case KEYS.ARROW_UP:
-                if (!visible) {
-                    return;
-                }
-                if (selectionIdx - 1 > -1) {
-                    this.decrementProperty('selectionIdx');
-                } else {
-                    this.set('selectionIdx', this.get('suggestions.length') - 1);
-                }
-                return false;
-            case KEYS.ARROW_DOWN:
-                if (!visible) {
-                    return;
-                }
-                if (selectionIdx + 1 < this.get('suggestions.length')) {
-                    this.incrementProperty('selectionIdx');
-                } else {
-                    // next round
-                    this.set('selectionIdx', 0);
-                }
-                return false;
-            case KEYS.BACKSPACE:
-                let caretPosition = getCaretPosition(input) - 1,
-                    prevChar = input.value[caretPosition - 1];
-                this.set('caretPosition', caretPosition);
-                this.set('selectionIdx', 0);
+    let selectionIdx = this.get('selectionIdx');
+    switch (keyCode) {
+      case KEYS.ENTER:
+      case KEYS.TAB:{
+        if (visible && selectionIdx > -1) {
+          this.applySelection(this.get('suggestions')[selectionIdx]);
+        } else {
+          return true;
+        }
+        ev.stopImmediatePropagation();
+        return false;
+      }case KEYS.ARROW_UP:{
+        if (!visible) {
+          return;
+        }
+        if (selectionIdx - 1 > -1) {
+          this.decrementProperty('selectionIdx');
+        } else {
+          this.set('selectionIdx', this.get('suggestions.length') - 1);
+        }
+        return false;
+      }case KEYS.ARROW_DOWN:{
+        if (!visible) {
+          return;
+        }
+        if (selectionIdx + 1 < this.get('suggestions.length')) {
+          this.incrementProperty('selectionIdx');
+        } else {
+          // next round
+          this.set('selectionIdx', 0);
+        }
+        return false;
+      }case KEYS.BACKSPACE:{
+        const caretPosition = getCaretPosition(input) - 1;
+         const prevChar = input.value[caretPosition - 1];
+        this.set('caretPosition', caretPosition);
+        this.set('selectionIdx', 0);
 
                 if (REGEX_WHITESPACE.test(prevChar)) {
                     this.set('caretStart', null);
@@ -853,20 +474,20 @@
                     this.set('caretEnd', caretPosition);
                 }
 
-                if (caretPosition === 0) {
-                    this.closeTooltip();
-                }
-                break;
-        }
-    },
+        if (caretPosition === 0) {
+          this.closeTooltip();
+        }
+        break;
+    }
+  }},
 
     didInsertElement: function () {
         this._super(...arguments);
 
-        let target = this.get('target'),
-            $tooltip,
-            $input,
-            input;
+    const target = this.get('target');
+     let $tooltip;
+     let $input;
+     let input;
 
         assert('keyword-complete needs a valid target element', target.length);
 
